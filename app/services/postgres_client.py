--- conflicted
+++ resolved
@@ -7,8 +7,6 @@
                         create_engine)
 from sqlalchemy.ext.declarative import declarative_base
 from sqlalchemy.orm import Session, sessionmaker
-
-from app.services.observability import get_observability
 
 Base = declarative_base()
 
@@ -59,10 +57,6 @@
     """
 
     def __init__(self):
-<<<<<<< HEAD
-        self.observability = get_observability()
-=======
->>>>>>> 609cc96c
         self.host = os.environ.get("POSTGRES_HOST", "localhost")
         self.port = int(os.environ.get("POSTGRES_PORT", 5432))
         self.database = os.environ.get("POSTGRES_DB", "memos_db")
@@ -89,8 +83,7 @@
         try:
             yield session
             session.commit()
-        except Exception as e:
-            self.observability.log_structured("error", "PostgreSQL session error", error=str(e))
+        except Exception:
             session.rollback()
             raise
         finally:
@@ -105,6 +98,14 @@
     ) -> Optional[int]:
         """
         Store a new memory entry.
+
+        Args:
+            content: The memory content to store
+            metadata: Optional metadata dictionary
+            embedding_id: Optional reference to Qdrant vector ID
+
+        Returns:
+            Memory ID if successful, None if failed
         """
         try:
             with self.get_session() as session:
@@ -112,14 +113,6 @@
                     content=content, memory_metadata=metadata, embedding_id=embedding_id
                 )
                 session.add(memory)
-<<<<<<< HEAD
-                session.flush()
-                self.observability.record_memory_operation("postgres_store", "success", "tier2")
-                return memory.id
-        except Exception as e:
-            self.observability.record_memory_operation("postgres_store", "failed", "tier2")
-            self.observability.log_structured("error", "Error storing memory in PostgreSQL", error=str(e))
-=======
                 session.flush()  # Flush to get the ID but don't commit yet
                 memory_id = memory.id
 
@@ -133,7 +126,6 @@
             print(f"❌ Error storing memory in PostgreSQL: {e}")
             import traceback
             traceback.print_exc()
->>>>>>> 609cc96c
             return None
 
     def get_memory(self, memory_id: int) -> Optional[Dict[str, Any]]:
@@ -152,7 +144,7 @@
                     }
                 return None
         except Exception as e:
-            self.observability.log_structured("error", "Error retrieving memory from PostgreSQL", error=str(e))
+            print(f"Error retrieving memory: {e}")
             return None
 
     def get_memories_by_ids(self, memory_ids: List[int]) -> List[Dict[str, Any]]:
@@ -172,7 +164,7 @@
                     for memory in memories
                 ]
         except Exception as e:
-            self.observability.log_structured("error", "Error retrieving memories from PostgreSQL", error=str(e))
+            print(f"Error retrieving memories: {e}")
             return []
 
     def update_memory_embedding_id(self, memory_id: int, embedding_id: str) -> bool:
@@ -186,7 +178,7 @@
                     return True
                 return False
         except Exception as e:
-            self.observability.log_structured("error", "Error updating memory embedding ID in PostgreSQL", error=str(e))
+            print(f"Error updating memory embedding ID: {e}")
             return False
 
     # Tool Registry Management (for tool discovery)
@@ -195,6 +187,15 @@
     ) -> Optional[int]:
         """
         Register a new tool in the registry.
+
+        Args:
+            name: Tool name (must be unique)
+            description: Tool description
+            usage: How to use the tool
+            tags: Optional list of tags for categorization
+
+        Returns:
+            Tool ID if successful, None if failed
         """
         try:
             with self.get_session() as session:
@@ -203,10 +204,9 @@
                 )
                 session.add(tool)
                 session.flush()
-                self.observability.log_structured("info", "Tool registered in PostgreSQL", tool_name=name)
                 return tool.id
         except Exception as e:
-            self.observability.log_structured("error", "Error registering tool in PostgreSQL", error=str(e))
+            print(f"Error registering tool: {e}")
             return None
 
     def get_tool(self, tool_id: int) -> Optional[Dict[str, Any]]:
@@ -230,7 +230,7 @@
                     }
                 return None
         except Exception as e:
-            self.observability.log_structured("error", "Error retrieving tool from PostgreSQL", error=str(e))
+            print(f"Error retrieving tool: {e}")
             return None
 
     def get_tools_by_context(
@@ -238,6 +238,7 @@
     ) -> List[Dict[str, Any]]:
         """
         Get tools that match a query context (for tool discovery).
+        This is a simple implementation - can be enhanced with better matching logic.
         """
         try:
             with self.get_session() as session:
@@ -265,7 +266,7 @@
                     for tool in tools
                 ]
         except Exception as e:
-            self.observability.log_structured("error", "Error retrieving tools by context from PostgreSQL", error=str(e))
+            print(f"Error retrieving tools by context: {e}")
             return []
 
     def get_all_tools(self) -> List[Dict[str, Any]]:
@@ -286,7 +287,7 @@
                     for tool in tools
                 ]
         except Exception as e:
-            self.observability.log_structured("error", "Error retrieving all tools from PostgreSQL", error=str(e))
+            print(f"Error retrieving all tools: {e}")
             return []
 
 
