import os
import json
import hashlib
import time
from typing import Any, Dict, List, Optional, Union
from datetime import datetime, timedelta

import redis

from app.services.observability import get_observability


class RedisClient:
    """
    Enhanced Redis client for memOS.as with comprehensive caching strategies.

    Implements:
    - Memory query result caching
    - Embedding vector caching
    - Frequent access pattern optimization
    - Cache invalidation strategies
    - Performance metrics tracking
    """

    def __init__(self):
<<<<<<< HEAD
        self.observability = get_observability()
        self.host = os.environ.get("REDIS_HOST", "devenviro_redis")
=======
        self.host = os.environ.get("REDIS_HOST", "localhost")
>>>>>>> 609cc96c
        self.port = int(os.environ.get("REDIS_PORT", 6379))
        self.password = os.environ.get("REDIS_PASSWORD", None)

        # Initialize Redis connection with error handling
        try:
            self.client = redis.Redis(
                host=self.host,
                port=self.port,
                password=self.password,
                db=0,
                decode_responses=True,
                socket_connect_timeout=5,
                socket_timeout=5,
                retry_on_timeout=True,
            )
            # Test connection
            self.client.ping()
            print(f"✅ Connected to Redis at {self.host}:{self.port}")
        except Exception as e:
            print(f"❌ Failed to connect to Redis: {e}")
            self.client = None

    # Cache TTL Constants (in seconds)
    MEMORY_QUERY_TTL = 1800  # 30 minutes for query results
    EMBEDDING_TTL = 3600  # 1 hour for embeddings
    WORKING_MEMORY_TTL = 300  # 5 minutes for working memory
    TOOL_CACHE_TTL = 7200  # 2 hours for tool registry
    HEALTH_CHECK_TTL = 60  # 1 minute for health checks

    def _generate_cache_key(self, prefix: str, *args) -> str:
        """Generate a consistent cache key from arguments."""
        key_data = f"{prefix}:" + ":".join(str(arg) for arg in args)
        return hashlib.md5(key_data.encode()).hexdigest()

    def is_connected(self) -> bool:
        """Check if Redis connection is available."""
        if not self.client:
            return False
        try:
            self.client.ping()
            return True
        except:
            return False

    # === Memory Query Caching ===

    def cache_query_result(
        self, query: str, results: List[Dict[str, Any]], top_k: int = 5
    ) -> bool:
        """Cache semantic search query results."""
        if not self.is_connected():
            return False

        try:
            cache_key = self._generate_cache_key("query", query, top_k)
            cache_data = {
                "results": results,
                "cached_at": datetime.utcnow().isoformat(),
                "query": query,
                "top_k": top_k,
                "result_count": len(results),
            }

            self.client.setex(
                cache_key, self.MEMORY_QUERY_TTL, json.dumps(cache_data)
            )

            # Track cache metrics
            self.client.incr("cache:queries:stored")
            return True
        except Exception as e:
            print(f"Error caching query result: {e}")
            return False

    def get_cached_query_result(
        self, query: str, top_k: int = 5
    ) -> Optional[List[Dict[str, Any]]]:
        """Retrieve cached query results."""
        if not self.is_connected():
            return None

        try:
            cache_key = self._generate_cache_key("query", query, top_k)
            cached_data = self.client.get(cache_key)

            if cached_data:
                cache_obj = json.loads(cached_data)
                self.client.incr("cache:queries:hits")
                return cache_obj["results"]
            else:
                self.client.incr("cache:queries:misses")
                return None
        except Exception as e:
            print(f"Error retrieving cached query: {e}")
            return None

    # === Embedding Vector Caching ===

    def cache_embedding(self, content: str, embedding: List[float]) -> bool:
        """Cache embedding vectors for content."""
        if not self.is_connected():
            return False

        try:
            content_hash = hashlib.sha256(content.encode()).hexdigest()
            cache_key = f"embedding:{content_hash}"

            embedding_data = {
                "embedding": embedding,
                "content_hash": content_hash,
                "cached_at": datetime.utcnow().isoformat(),
                "dimensions": len(embedding),
            }

            self.client.setex(
                cache_key, self.EMBEDDING_TTL, json.dumps(embedding_data)
            )

            self.client.incr("cache:embeddings:stored")
            return True
        except Exception as e:
            print(f"Error caching embedding: {e}")
            return False

    def get_cached_embedding(self, content: str) -> Optional[List[float]]:
        """Retrieve cached embedding for content."""
        if not self.is_connected():
            return None

        try:
            content_hash = hashlib.sha256(content.encode()).hexdigest()
            cache_key = f"embedding:{content_hash}"

            cached_data = self.client.get(cache_key)
            if cached_data:
                embedding_obj = json.loads(cached_data)
                self.client.incr("cache:embeddings:hits")
                return embedding_obj["embedding"]
            else:
                self.client.incr("cache:embeddings:misses")
                return None
        except Exception as e:
            print(f"Error retrieving cached embedding: {e}")
            return None

    # === Working Memory Caching (Tier 1) ===

    def store_working_memory(
        self, key: str, memory_data: Dict[str, Any]
    ) -> bool:
        """Store working memory with shorter TTL."""
        if not self.is_connected():
            return False

        try:
            cache_key = f"working_memory:{key}"
            memory_with_meta = {
                "data": memory_data,
                "stored_at": datetime.utcnow().isoformat(),
                "tier": "working",
            }

            self.client.setex(
                cache_key,
                self.WORKING_MEMORY_TTL,
                json.dumps(memory_with_meta),
            )

            self.client.incr("cache:working_memory:stored")
            return True
        except Exception as e:
            print(f"Error storing working memory: {e}")
            return False

    def get_working_memory(self, key: str) -> Optional[Dict[str, Any]]:
        """Retrieve working memory."""
        if not self.is_connected():
            return None

        try:
            cache_key = f"working_memory:{key}"
            cached_data = self.client.get(cache_key)

            if cached_data:
                memory_obj = json.loads(cached_data)
                self.client.incr("cache:working_memory:hits")
                return memory_obj["data"]
            else:
                self.client.incr("cache:working_memory:misses")
                return None
        except Exception as e:
            print(f"Error retrieving working memory: {e}")
            return None

    # === Tool Registry Caching ===

    def cache_tool_registry(self, tools: List[Dict[str, Any]]) -> bool:
        """Cache the complete tool registry."""
        if not self.is_connected():
            return False

        try:
            cache_data = {
                "tools": tools,
                "cached_at": datetime.utcnow().isoformat(),
                "tool_count": len(tools),
            }

            self.client.setex(
                "tool_registry:all",
                self.TOOL_CACHE_TTL,
                json.dumps(cache_data),
            )

            self.client.incr("cache:tools:stored")
            return True
        except Exception as e:
            print(f"Error caching tool registry: {e}")
            return False

    def get_cached_tool_registry(self) -> Optional[List[Dict[str, Any]]]:
        """Retrieve cached tool registry."""
        if not self.is_connected():
            return None

        try:
            cached_data = self.client.get("tool_registry:all")

            if cached_data:
                tool_obj = json.loads(cached_data)
                self.client.incr("cache:tools:hits")
                return tool_obj["tools"]
            else:
                self.client.incr("cache:tools:misses")
                return None
        except Exception as e:
            print(f"Error retrieving cached tools: {e}")
            return None

    # === Cache Invalidation Strategies ===

    def invalidate_memory_caches(
        self, memory_id: Optional[int] = None
    ) -> bool:
        """Invalidate memory-related caches when data changes."""
        if not self.is_connected():
            return False

        try:
            # Invalidate query result caches (they may now be stale)
            query_keys = self.client.keys("cache_key:query:*")
            if query_keys:
                self.client.delete(*query_keys)
                print(f"Invalidated {len(query_keys)} query cache entries")

            # If specific memory_id provided, invalidate related caches
            if memory_id:
                specific_keys = self.client.keys(f"*memory:{memory_id}*")
                if specific_keys:
                    self.client.delete(*specific_keys)
                    print(
                        f"Invalidated {len(specific_keys)} memory-specific cache entries"
                    )

            self.client.incr("cache:invalidations:memory")
            return True
        except Exception as e:
            print(f"Error invalidating memory caches: {e}")
            return False

    def invalidate_tool_caches(self) -> bool:
        """Invalidate tool registry caches when tools are updated."""
        if not self.is_connected():
            return False

        try:
            tool_keys = self.client.keys("tool_registry:*")
            if tool_keys:
                self.client.delete(*tool_keys)
                print(f"Invalidated {len(tool_keys)} tool cache entries")

            self.client.incr("cache:invalidations:tools")
            return True
        except Exception as e:
            print(f"Error invalidating tool caches: {e}")
            return False

    def clear_expired_caches(self) -> Dict[str, int]:
        """Manually clear expired cache entries and return stats."""
        if not self.is_connected():
            return {"error": "Redis not connected"}

        try:
            stats = {
                "queries_cleared": 0,
                "embeddings_cleared": 0,
                "working_memory_cleared": 0,
                "tools_cleared": 0,
            }

            # Check and clear expired entries by pattern
            patterns = [
                ("query:*", "queries_cleared"),
                ("embedding:*", "embeddings_cleared"),
                ("working_memory:*", "working_memory_cleared"),
                ("tool_registry:*", "tools_cleared"),
            ]

            for pattern, stat_key in patterns:
                keys = self.client.keys(pattern)
                expired_keys = []

                for key in keys:
                    ttl = self.client.ttl(key)
                    if ttl == -2:  # Key doesn't exist
                        expired_keys.append(key)

                if expired_keys:
                    self.client.delete(*expired_keys)
                    stats[stat_key] = len(expired_keys)

            return stats
        except Exception as e:
            print(f"Error clearing expired caches: {e}")
            return {"error": str(e)}

    # === Cache Performance Metrics ===

    def get_cache_stats(self) -> Dict[str, Any]:
        """Get comprehensive cache performance statistics."""
        if not self.is_connected():
            return {"error": "Redis not connected"}

        try:
            stats = {}

            # Cache hit/miss ratios
            metrics = [
                "cache:queries:hits",
                "cache:queries:misses",
                "cache:queries:stored",
                "cache:embeddings:hits",
                "cache:embeddings:misses",
                "cache:embeddings:stored",
                "cache:working_memory:hits",
                "cache:working_memory:misses",
                "cache:working_memory:stored",
                "cache:tools:hits",
                "cache:tools:misses",
                "cache:tools:stored",
                "cache:invalidations:memory",
                "cache:invalidations:tools",
            ]

            for metric in metrics:
                value = self.client.get(metric)
                stats[metric] = int(value) if value else 0

            # Calculate hit ratios
            def safe_ratio(hits: int, total: int) -> float:
                return round(hits / total * 100, 2) if total > 0 else 0.0

            stats["hit_ratios"] = {
                "queries": safe_ratio(
                    stats["cache:queries:hits"],
                    stats["cache:queries:hits"]
                    + stats["cache:queries:misses"],
                ),
                "embeddings": safe_ratio(
                    stats["cache:embeddings:hits"],
                    stats["cache:embeddings:hits"]
                    + stats["cache:embeddings:misses"],
                ),
                "working_memory": safe_ratio(
                    stats["cache:working_memory:hits"],
                    stats["cache:working_memory:hits"]
                    + stats["cache:working_memory:misses"],
                ),
                "tools": safe_ratio(
                    stats["cache:tools:hits"],
                    stats["cache:tools:hits"] + stats["cache:tools:misses"],
                ),
            }

            # Redis memory usage
            info = self.client.info("memory")
            stats["redis_memory"] = {
                "used_memory": info.get("used_memory", 0),
                "used_memory_human": info.get("used_memory_human", "0B"),
                "max_memory": info.get("maxmemory", 0),
            }

            return stats
        except Exception as e:
            print(f"Error getting cache stats: {e}")
            return {"error": str(e)}

    # === Legacy compatibility methods ===

    def set_cache(self, key: str, value: str, ttl: int = 3600):
<<<<<<< HEAD
        """
        Set a value in the Redis cache with a time-to-live (TTL).
        """
        try:
            self.client.setex(key, ttl, value)
            self.observability.record_cache_operation("redis_cache", hit=False)
        except Exception as e:
            self.observability.log_structured("error", "Error setting cache in Redis", error=str(e))

    def get_cache(self, key: str) -> str:
        """
        Get a value from the Redis cache.
        """
        try:
            value = self.client.get(key)
            if value:
                self.observability.record_cache_operation("redis_cache", hit=True)
                return value.decode("utf-8")
            else:
                self.observability.record_cache_operation("redis_cache", hit=False)
                return None
        except Exception as e:
            self.observability.log_structured("error", "Error getting cache from Redis", error=str(e))
            return None

    def store_memory(self, key: str, memory_data: dict):
        """
        Store a memory in Redis.
        """
        try:
            self.client.set(key, json.dumps(memory_data))
            self.observability.record_memory_operation("redis_store", "success", "tier1")
        except Exception as e:
            self.observability.record_memory_operation("redis_store", "failed", "tier1")
            self.observability.log_structured("error", "Error storing memory in Redis", error=str(e))

    def get_memory(self, key: str) -> dict:
        """
        Get a memory from Redis.
        """
        try:
            value = self.client.get(key)
            if value:
                return json.loads(value)
            return None
        except Exception as e:
            self.observability.log_structured("error", "Error getting memory from Redis", error=str(e))
            return None
=======
        """Legacy method for basic cache operations."""
        if self.is_connected():
            self.client.setex(key, ttl, value)

    def get_cache(self, key: str) -> Optional[str]:
        """Legacy method for basic cache retrieval."""
        if not self.is_connected():
            return None
        value = self.client.get(key)
        return value if value else None

    def store_memory(self, key: str, memory_data: dict):
        """Legacy method - now uses working memory store."""
        self.store_working_memory(key, memory_data)

    def get_memory(self, key: str) -> Optional[dict]:
        """Legacy method - now uses working memory retrieval."""
        return self.get_working_memory(key)

    def clear_cache_pattern(self, pattern: str = "*") -> int:
        """Clear cache entries matching a pattern and return count."""
        if not self.is_connected():
            return 0

        try:
            keys = self.client.keys(pattern)
            if keys:
                self.client.delete(*keys)
                return len(keys)
            return 0
        except Exception as e:
            print(f"Error clearing cache pattern {pattern}: {e}")
            return 0
>>>>>>> 609cc96c


# Global Redis client instance
redis_client = RedisClient()


def get_redis_client() -> RedisClient:
    return redis_client<|MERGE_RESOLUTION|>--- conflicted
+++ resolved
@@ -6,8 +6,6 @@
 from datetime import datetime, timedelta
 
 import redis
-
-from app.services.observability import get_observability
 
 
 class RedisClient:
@@ -23,12 +21,7 @@
     """
 
     def __init__(self):
-<<<<<<< HEAD
-        self.observability = get_observability()
-        self.host = os.environ.get("REDIS_HOST", "devenviro_redis")
-=======
         self.host = os.environ.get("REDIS_HOST", "localhost")
->>>>>>> 609cc96c
         self.port = int(os.environ.get("REDIS_PORT", 6379))
         self.password = os.environ.get("REDIS_PASSWORD", None)
 
@@ -429,56 +422,6 @@
     # === Legacy compatibility methods ===
 
     def set_cache(self, key: str, value: str, ttl: int = 3600):
-<<<<<<< HEAD
-        """
-        Set a value in the Redis cache with a time-to-live (TTL).
-        """
-        try:
-            self.client.setex(key, ttl, value)
-            self.observability.record_cache_operation("redis_cache", hit=False)
-        except Exception as e:
-            self.observability.log_structured("error", "Error setting cache in Redis", error=str(e))
-
-    def get_cache(self, key: str) -> str:
-        """
-        Get a value from the Redis cache.
-        """
-        try:
-            value = self.client.get(key)
-            if value:
-                self.observability.record_cache_operation("redis_cache", hit=True)
-                return value.decode("utf-8")
-            else:
-                self.observability.record_cache_operation("redis_cache", hit=False)
-                return None
-        except Exception as e:
-            self.observability.log_structured("error", "Error getting cache from Redis", error=str(e))
-            return None
-
-    def store_memory(self, key: str, memory_data: dict):
-        """
-        Store a memory in Redis.
-        """
-        try:
-            self.client.set(key, json.dumps(memory_data))
-            self.observability.record_memory_operation("redis_store", "success", "tier1")
-        except Exception as e:
-            self.observability.record_memory_operation("redis_store", "failed", "tier1")
-            self.observability.log_structured("error", "Error storing memory in Redis", error=str(e))
-
-    def get_memory(self, key: str) -> dict:
-        """
-        Get a memory from Redis.
-        """
-        try:
-            value = self.client.get(key)
-            if value:
-                return json.loads(value)
-            return None
-        except Exception as e:
-            self.observability.log_structured("error", "Error getting memory from Redis", error=str(e))
-            return None
-=======
         """Legacy method for basic cache operations."""
         if self.is_connected():
             self.client.setex(key, ttl, value)
@@ -512,7 +455,6 @@
         except Exception as e:
             print(f"Error clearing cache pattern {pattern}: {e}")
             return 0
->>>>>>> 609cc96c
 
 
 # Global Redis client instance
