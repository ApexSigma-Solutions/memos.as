import os
from typing import Dict, List, Optional
from contextlib import contextmanager

from neo4j import GraphDatabase, Driver, Session

from app.services.observability import get_observability


class Neo4jClient:
    """
    Neo4j client for Tier 3 Knowledge Graph operations.

    Manages conceptual relationships between memories, tools, concepts, and agents
    to provide higher-level understanding and context awareness.
    """

    def __init__(self):
        self.observability = get_observability()
        self.uri = os.environ.get("NEO4J_URI", "bolt://localhost:7687")
        self.username = os.environ.get("NEO4J_USERNAME", "neo4j")
        self.password = os.environ.get("NEO4J_PASSWORD", "password")

        self.driver: Optional[Driver] = None
        self._connect()
        self._create_constraints()

    def _connect(self):
<<<<<<< HEAD
        """Establish connection to Neo4j database."""
        try:
            self.driver = GraphDatabase.driver(
                self.uri,
                auth=(self.username, self.password)
            )
            # Test connection
            with self.driver.session() as session:
                session.run("RETURN 1")
            self.observability.log_structured("info", "Connected to Neo4j", uri=self.uri)
        except Exception as e:
            self.observability.log_structured("error", "Failed to connect to Neo4j", error=str(e))
            self.driver = None
=======
        """Establish connection to Neo4j database with retry logic."""
        import time

        max_retries = 5
        retry_delay = 2

        for attempt in range(max_retries):
            try:
                self.driver = GraphDatabase.driver(
                    self.uri,
                    auth=(self.username, self.password),
                    connection_timeout=10,  # 10 second timeout
                )
                # Test connection
                with self.driver.session() as session:
                    session.run("RETURN 1")
                print(f"✅ Connected to Neo4j at {self.uri}")
                return

            except Exception as e:
                if attempt < max_retries - 1:
                    print(
                        f"⚠️  Neo4j connection attempt {attempt + 1}/{max_retries} failed: {e}"
                    )
                    print(f"   Retrying in {retry_delay} seconds...")
                    time.sleep(retry_delay)
                else:
                    print(
                        f"❌ Failed to connect to Neo4j after {max_retries} attempts: {e}"
                    )
                    print(
                        "💡 Ensure Neo4j is running: docker-compose up -d neo4j"
                    )
                    self.driver = None
>>>>>>> 609cc96c

    def _create_constraints(self):
        """Create uniqueness constraints for core node types."""
        if not self.driver:
            return

        constraints = [
            "CREATE CONSTRAINT memory_id_unique IF NOT EXISTS FOR (m:Memory) REQUIRE m.id IS UNIQUE",
            "CREATE CONSTRAINT tool_name_unique IF NOT EXISTS FOR (t:Tool) REQUIRE t.name IS UNIQUE",
            "CREATE CONSTRAINT concept_name_unique IF NOT EXISTS FOR (c:Concept) REQUIRE c.name IS UNIQUE",
            "CREATE CONSTRAINT agent_name_unique IF NOT EXISTS FOR (a:Agent) REQUIRE a.name IS UNIQUE",
        ]

        with self.driver.session() as session:
            for constraint in constraints:
                try:
                    session.run(constraint)
                except Exception:
                    # Constraint might already exist
                    pass

    @contextmanager
    def get_session(self):
        """Context manager for Neo4j sessions."""
        if not self.driver:
            raise Exception("Neo4j driver not initialized")

        session = self.driver.session()
        try:
            yield session
        finally:
            session.close()

    def close(self):
        """Close the Neo4j driver connection."""
        if self.driver:
            self.driver.close()

    # Node Creation Methods

    def create_memory_node(
        self, memory_id: int, content: str, concepts: List[str] = None
    ) -> Dict:
        """Create a Memory node and link it to extracted concepts."""
        concepts = concepts or []

        with self.get_session() as session:
            # Create memory node
            result = session.run(
                """
                CREATE (m:Memory {
                    id: $memory_id,
                    content: $content,
                    created_at: datetime(),
                    updated_at: datetime()
                })
                RETURN m
                """,
                memory_id=memory_id,
                content=content,
            )

            memory_node = result.single()["m"]

            # Create concept nodes and relationships
            for concept in concepts:
                self._create_concept_relationship(session, memory_id, concept)

            self.observability.record_knowledge_graph_operation("create_memory_node", "Memory")
            return dict(memory_node)

    def create_tool_node(
        self, name: str, description: str, usage: str, tags: List[str] = None
    ) -> Dict:
        """Create a Tool node."""
        tags = tags or []

        with self.get_session() as session:
            result = session.run(
                """
                MERGE (t:Tool {name: $name})
                SET t.description = $description,
                    t.usage = $usage,
                    t.tags = $tags,
                    t.updated_at = datetime()
                RETURN t
                """,
                name=name,
                description=description,
                usage=usage,
                tags=tags,
            )

            self.observability.record_knowledge_graph_operation("create_tool_node", "Tool")
            return dict(result.single()["t"])

    def create_concept_node(self, name: str, description: str = None) -> Dict:
        """Create a Concept node."""
        with self.get_session() as session:
            result = session.run(
                """
                MERGE (c:Concept {name: $name})
                SET c.description = COALESCE($description, c.description),
                    c.updated_at = datetime()
                RETURN c
                """,
                name=name,
                description=description,
            )

            self.observability.record_knowledge_graph_operation("create_concept_node", "Concept")
            return dict(result.single()["c"])

    def create_agent_node(
        self, name: str, role: str = None, capabilities: List[str] = None
    ) -> Dict:
        """Create an Agent node."""
        capabilities = capabilities or []

        with self.get_session() as session:
            result = session.run(
                """
                MERGE (a:Agent {name: $name})
                SET a.role = $role,
                    a.capabilities = $capabilities,
                    a.updated_at = datetime()
                RETURN a
                """,
                name=name,
                role=role,
                capabilities=capabilities,
            )

            self.observability.record_knowledge_graph_operation("create_agent_node", "Agent")
            return dict(result.single()["a"])

    def store_memory(
        self, memory_id: int, content: str, concepts: List[str] = None
    ) -> Dict:
        """
        Store a new memory node in the knowledge graph.
        """
        return self.create_memory_node(memory_id, content, concepts)

    # Relationship Creation Methods

    def _create_concept_relationship(
        self, session: Session, memory_id: int, concept: str
    ):
        """Create relationship between Memory and Concept."""
        session.run(
            """
            MATCH (m:Memory {id: $memory_id})
            MERGE (c:Concept {name: $concept})
            SET c.updated_at = datetime()
            MERGE (m)-[r:MENTIONS]->(c)
            SET r.created_at = COALESCE(r.created_at, datetime())
            """,
            memory_id=memory_id,
            concept=concept,
        )
        self.observability.record_knowledge_graph_operation("create_concept_relationship", "MENTIONS")

    def create_relationship(
        self,
        from_node: Dict,
        to_node: Dict,
        relationship_type: str,
        properties: Dict = None,
    ):
        """Create a relationship between two nodes."""
        properties = properties or {}

        with self.get_session() as session:
            # Determine node labels and identifiers
            from_label = list(from_node.keys())[0] if from_node else "Memory"
            to_label = list(to_node.keys())[0] if to_node else "Concept"

            query = f"""
            MATCH (from:{from_label} {{id: $from_id}})
            MATCH (to:{to_label} {{id: $to_id}})
            MERGE (from)-[r:{relationship_type}]->(to)
            SET r += $properties
            SET r.created_at = COALESCE(r.created_at, datetime())
            RETURN r
            """

            result = session.run(
                query,
                from_id=from_node.get("id"),
                to_id=to_node.get("id"),
                properties=properties,
            )

            self.observability.record_knowledge_graph_operation("create_relationship", relationship_type)
            return dict(result.single()["r"]) if result.peek() else None

    # Query Methods

    def find_related_memories(
        self,
        memory_id: int,
        relationship_types: List[str] = None,
        limit: int = 10,
    ) -> List[Dict]:
        """Find memories related to the given memory through concepts."""
        relationship_types = relationship_types or ["MENTIONS"]

        with self.get_session() as session:
            result = session.run(
                """
                MATCH (m1:Memory {id: $memory_id})-[r1:MENTIONS]->(c:Concept)<-[r2:MENTIONS]-(m2:Memory)
                WHERE m1 <> m2
                RETURN DISTINCT m2, COUNT(c) as shared_concepts
                ORDER BY shared_concepts DESC
                LIMIT $limit
                """,
                memory_id=memory_id,
                limit=limit,
            )

            return [
                {
                    "memory": dict(record["m2"]),
                    "shared_concepts": record["shared_concepts"],
                }
                for record in result
            ]

    def find_tools_by_concept(
        self, concept: str, limit: int = 5
    ) -> List[Dict]:
        """Find tools related to a concept."""
        with self.get_session() as session:
            result = session.run(
                """
                MATCH (c:Concept {name: $concept})<-[:MENTIONS]-(m:Memory)-[:USES]->(t:Tool)
                RETURN DISTINCT t, COUNT(m) as usage_count
                ORDER BY usage_count DESC
                LIMIT $limit
                """,
                concept=concept,
                limit=limit,
            )

            return [
                {
                    "tool": dict(record["t"]),
                    "usage_count": record["usage_count"],
                }
                for record in result
            ]

    def get_concept_network(self, concept: str, depth: int = 2) -> Dict:
        """Get the network of related concepts."""
        with self.get_session() as session:
            result = session.run(
                """
                MATCH path = (c1:Concept {name: $concept})-[*1..$depth]-(c2:Concept)
                RETURN path
                LIMIT 50
                """,
                concept=concept,
                depth=depth,
            )

            return self._format_graph_output(result)

    def get_related_nodes(self, node_id: str) -> Dict:
        """Get all directly connected nodes and their relationships."""
        with self.get_session() as session:
            result = session.run(
                """
                MATCH (n) WHERE n.id = $node_id
                MATCH (n)-[r]-(m)
                RETURN n, r, m
                """,
                node_id=node_id,
            )
            return self._format_graph_output(result)

    def get_shortest_path(self, start_node_id: str, end_node_id: str) -> Dict:
        """Calculate and return the shortest path between two nodes."""
        with self.get_session() as session:
            result = session.run(
                """
                MATCH (start), (end)
                WHERE start.id = $start_node_id AND end.id = $end_node_id
                CALL apoc.path.shortestPath(start, end, null, 10)
                YIELD path
                RETURN path
                """,
                start_node_id=start_node_id,
                end_node_id=end_node_id,
            )
            return self._format_graph_output(result)

    def get_subgraph(self, node_id: str, depth: int = 1) -> Dict:
        """Get the subgraph surrounding a central node."""
        with self.get_session() as session:
            result = session.run(
                """
                MATCH (n) WHERE n.id = $node_id
                CALL apoc.path.subgraphAll(n, {maxLevel: $depth})
                YIELD nodes, relationships
                RETURN nodes, relationships
                """,
                node_id=node_id,
                depth=depth,
            )
            return self._format_graph_output(result)

    def extract_concepts_from_content(self, content: str) -> List[str]:
        """Extract concepts from content using simple keyword extraction."""
        # This is a placeholder implementation
        # In production, you might use NLP libraries like spaCy, NLTK, or LLM APIs

        # Simple keyword extraction based on length and common patterns
        words = content.lower().split()
        concepts = []

        # Extract longer words (potential concepts)
        for word in words:
            if len(word) > 4 and word.isalpha():
                concepts.append(word.title())

        # Remove duplicates and return first 10
        return list(set(concepts))[:10]

    def run_cypher_query(
        self, query: str, parameters: Dict = None
    ) -> List[Dict]:
        """Execute a raw Cypher query."""
        parameters = parameters or {}

        with self.get_session() as session:
            result = session.run(query, parameters)
            return [dict(record) for record in result]

    def _format_graph_output(self, result) -> Dict:
        """Helper function to format graph query results."""
        nodes = set()
        relationships = []

        for record in result:
            if "path" in record:
                path = record["path"]
                for node in path.nodes:
                    nodes.add((node.id, dict(node)))
                for rel in path.relationships:
                    relationships.append(
                        {
                            "start": rel.start_node.id,
                            "end": rel.end_node.id,
                            "type": rel.type,
                            "properties": dict(rel),
                        }
                    )
            else:
                if "n" in record:
                    node_n = record["n"]
                    nodes.add((node_n.id, dict(node_n)))
                if "m" in record:
                    node_m = record["m"]
                    nodes.add((node_m.id, dict(node_m)))
                if "r" in record:
                    rel = record["r"]
                    relationships.append(
                        {
                            "start": rel.start_node.id,
                            "end": rel.end_node.id,
                            "type": rel.type,
                            "properties": dict(rel),
                        }
                    )
                if "nodes" in record and "relationships" in record:
                    for node in record["nodes"]:
                        nodes.add((node.id, dict(node)))
                    for rel in record["relationships"]:
                        relationships.append(
                            {
                                "start": rel.start_node.id,
                                "end": rel.end_node.id,
                                "type": rel.type,
                                "properties": dict(rel),
                            }
                        )

        return {
            "nodes": [
                {"id": node_id, "properties": props}
                for node_id, props in nodes
            ],
            "relationships": relationships,
        }


# Global client instance
neo4j_client = None


def get_neo4j_client() -> Neo4jClient:
    """FastAPI dependency to get Neo4j client instance."""
    global neo4j_client
    if neo4j_client is None:
        neo4j_client = Neo4jClient()
    return neo4j_client


def close_neo4j_client():
    """Close the Neo4j client connection."""
    global neo4j_client
    if neo4j_client:
        neo4j_client.close()
        neo4j_client = None<|MERGE_RESOLUTION|>--- conflicted
+++ resolved
@@ -1,11 +1,19 @@
+"""
+Neo4j client for memOS.as Tier 3 Knowledge Graph management.
+
+This client handles:
+- Connection management with Neo4j database
+- Creating and managing graph nodes (Memory, Tool, Concept, Agent)
+- Creating and querying relationships between entities
+- Concept extraction and knowledge graph construction
+"""
+
 import os
 from typing import Dict, List, Optional
 from contextlib import contextmanager
 
 from neo4j import GraphDatabase, Driver, Session
 
-from app.services.observability import get_observability
-
 
 class Neo4jClient:
     """
@@ -16,7 +24,6 @@
     """
 
     def __init__(self):
-        self.observability = get_observability()
         self.uri = os.environ.get("NEO4J_URI", "bolt://localhost:7687")
         self.username = os.environ.get("NEO4J_USERNAME", "neo4j")
         self.password = os.environ.get("NEO4J_PASSWORD", "password")
@@ -26,21 +33,6 @@
         self._create_constraints()
 
     def _connect(self):
-<<<<<<< HEAD
-        """Establish connection to Neo4j database."""
-        try:
-            self.driver = GraphDatabase.driver(
-                self.uri,
-                auth=(self.username, self.password)
-            )
-            # Test connection
-            with self.driver.session() as session:
-                session.run("RETURN 1")
-            self.observability.log_structured("info", "Connected to Neo4j", uri=self.uri)
-        except Exception as e:
-            self.observability.log_structured("error", "Failed to connect to Neo4j", error=str(e))
-            self.driver = None
-=======
         """Establish connection to Neo4j database with retry logic."""
         import time
 
@@ -75,7 +67,6 @@
                         "💡 Ensure Neo4j is running: docker-compose up -d neo4j"
                     )
                     self.driver = None
->>>>>>> 609cc96c
 
     def _create_constraints(self):
         """Create uniqueness constraints for core node types."""
@@ -144,7 +135,6 @@
             for concept in concepts:
                 self._create_concept_relationship(session, memory_id, concept)
 
-            self.observability.record_knowledge_graph_operation("create_memory_node", "Memory")
             return dict(memory_node)
 
     def create_tool_node(
@@ -169,7 +159,6 @@
                 tags=tags,
             )
 
-            self.observability.record_knowledge_graph_operation("create_tool_node", "Tool")
             return dict(result.single()["t"])
 
     def create_concept_node(self, name: str, description: str = None) -> Dict:
@@ -186,7 +175,6 @@
                 description=description,
             )
 
-            self.observability.record_knowledge_graph_operation("create_concept_node", "Concept")
             return dict(result.single()["c"])
 
     def create_agent_node(
@@ -209,7 +197,6 @@
                 capabilities=capabilities,
             )
 
-            self.observability.record_knowledge_graph_operation("create_agent_node", "Agent")
             return dict(result.single()["a"])
 
     def store_memory(
@@ -237,7 +224,6 @@
             memory_id=memory_id,
             concept=concept,
         )
-        self.observability.record_knowledge_graph_operation("create_concept_relationship", "MENTIONS")
 
     def create_relationship(
         self,
@@ -270,7 +256,6 @@
                 properties=properties,
             )
 
-            self.observability.record_knowledge_graph_operation("create_relationship", relationship_type)
             return dict(result.single()["r"]) if result.peek() else None
 
     # Query Methods
